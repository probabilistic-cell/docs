--- conflicted
+++ resolved
@@ -30,9 +30,6 @@
 # %%
 adata = la.data.load_myod1()
 
-# %%
-adata.obs
-
 # %% tags=["hide-input", "remove-output"]
 import numpy as np
 
@@ -46,6 +43,9 @@
 sc.tl.umap(adata)
 
 adata.obs["log_overexpression"] = np.log1p(adata.obs["overexpression"])
+
+# %%
+adata.obs
 
 # %%
 sc.pl.umap(adata, color=["gene_overexpressed", "batch", "log_overexpression"])
@@ -71,14 +71,10 @@
 # ## General definition of a variable
 
 # %% [markdown]
-<<<<<<< HEAD
-# A variable in latenta is a representation of a tensor, meaning it is a set of numbers that live in zero (scalar), one (vector), two (matrix), or more dimensions. Each dimension of a variable has coordinates (`.coords`) and name (`.name`).
-=======
 # Variables represent quantities/information that vary in the system we are interested in. They can be known (in our case, for example, we know the transcriptome, the overexpression, etc.) or need to be inferred from the data (the fold change of expression of a gene, the position of a cell along myogenesis, etc.). Variables represent the different units of the models we will construct. Indeed a statistical model is a mathematical relationship between variables. We emit an hypothesis on how the variables might interact and we use the data to validate it and/or to learn about some unknown variables.
 
 # %% [markdown]
-# In latenta, variables are represented as a tensor, meaning it is a set of numbers that live in zero (scalar), one (vector), two (matrix), or more dimensions that contain some type of information about our data. Each dimension of a variable has coordinates (`.coords`) and an identifier (`.id`). Furthermore, a dimension can also be annotated with a label, symbol, and/or description.
->>>>>>> 9b4f16c1
+# In latenta, variables are represented as a tensor, meaning it is a set of numbers that live in zero (scalar), one (vector), two (matrix), or more dimensions that contain some type of information about our data. Each dimension of a variable has coordinates (`.coords`) and name (`.name`).
 #
 # Let's start with the prototypical variable in single-cell RNA-seq, a count matrix, which contains the raw genes expressions in all the cells.
 #
@@ -121,11 +117,7 @@
 # %% [markdown]
 # Fixed variables contain a tensor with values that never change.
 #
-<<<<<<< HEAD
-# A count matrix is an excellent example of a fixed variable. Let's initialise the variable `counts` containing the raw counts of our data using `la.Fixed()` and by specifying its structure with `counts_definition`:
-=======
 # The count matrix is an excellent example of a fixed variable. Let's initialise the variable `counts` containing the raw counts of our data using `la.Fixed()` and by specifying its structure with `counts_definition`:
->>>>>>> 9b4f16c1
 
 # %%
 counts = la.Fixed(adata.X, definition=counts_definition)
@@ -137,11 +129,7 @@
 counts.value
 
 # %% [markdown]
-<<<<<<< HEAD
-# Because our variable is annotated, we can also get this same value as a dataframe:
-=======
 # Because our variable is annotated, we can also get the same output as a data frame:
->>>>>>> 9b4f16c1
 
 # %%
 counts.value_pd.head()
@@ -203,9 +191,6 @@
 slope
 
 # %% [markdown]
-<<<<<<< HEAD
-# Although parameters are _free_, not fixed, they can still have constraints. For example, the average expression of a gene can physically never go below zero. However, most algorithms cannot directly cope with these constraints and prefer to work with parameters that can go from $-\infty$ to $+\infty$. We can solve this by transforming each parameter to make sure they fit our constraints.
-=======
 # Another parameter is the baseline expression of the genes, i.e. how much a gene is expressed by default when *Myod1* is not overexpressed. Let's initialize it at 1:
 
 # %%
@@ -222,7 +207,6 @@
 # `transforms = [la.transforms.Exp()]`.
 #
 # Indeed, although parameters are _free_, not fixed, they can still have constraints. For example here, the baseline expression of a gene can never go below zero, as this would be non-sensical. However, most algorithms cannot directly cope with these constraints and prefer to work with parameters that can go from $-\infty$ to $+\infty$ (especially if you also want flexibility). We can solve this by transforming each parameter to make sure they fit our constraints.
->>>>>>> 9b4f16c1
 
 # %% [markdown]
 # Frequently used transformations are:
@@ -235,33 +219,13 @@
 # Simplex | $\in [0, 1] \wedge \sum = 1$ | `.Softmax()` | $\frac{e^{x_i}}{\sum_i e^{x_i}}$
 
 # %% [markdown]
-<<<<<<< HEAD
-# More concretely, we can define a parameter `baseline`, which is the baseline expression of the genes. As just mentioned, it would not make sense to have a negative baseline expression, so we specify to `la.Parameter` using the argument transforms that we want to apply an exponential transformation `la.transforms.Exp`:
-
-# %%
-baseline = la.Parameter(
-    1.0,
-    definition=la.Definition([genes]),
-    label="baseline",
-    transforms=[la.transforms.Exp()],
-)
-baseline
-
-# %% [markdown]
 # A combination of fixed and parameter variables form the leaves of our model. Any other types of variables in our models ultimately depend on these leaf variables.
-=======
-# A combination of fixed and parameter variables form the leaves of our model. Any other types of variables in our models are ultimately constructed from these leaf variables.
->>>>>>> 9b4f16c1
 
 # %% [markdown]
 # ## 3. Computed variables
 
 # %% [markdown]
-<<<<<<< HEAD
 # The variables are used to compute unknown information about our data or to be able to generalise certain results to any future cells. In this case, we create a variable that will depend on other variables, called components. Most of the time, this is done thanks to a regression model and its corresponding link function to modify the input data (see [2-regression]).
-=======
-# The leaf variables are used to compute unknown information about our data or to be able to generalize certain results to any future cells. In this case, we create a variable that will depend on these other variables, which we then call components. This is done most of the time thanks to a regression model and its corresponding link function to modify the input data (see part 2. of the tutorial).
->>>>>>> 9b4f16c1
 #
 # Let's take the example of the gene expression which we want to model. In our data for example, we hypothetise and are interested in how the overexpression of *Myod1* (`overexpression`) affect the gene expression. The gene expression will be modified by a certain factor (`slope`) that will be specific to each gene.
 
@@ -411,11 +375,7 @@
 transcriptome_p.value_pd.head()
 
 # %% [markdown]
-<<<<<<< HEAD
-# We can calculate the likelihood of this sample as follows:
-=======
-# Because we model this variable as a distribution, we can calculate how likely the exact values we just picked are according to the distribution. The goal of any modeling is to maximize this likelihood while remaining within the constraints imposed by the model.
->>>>>>> 9b4f16c1
+# Because we model an observation as a distribution, we can calculate how likely this observation is according to this distribution. The goal of any modelling is to maximize this likelihood, while remaining within the constraints imposed by the model.
 
 # %%
 transcriptome_p.likelihood
@@ -436,11 +396,7 @@
 # ## 6. Observations
 
 # %% [markdown]
-<<<<<<< HEAD
-# Observations are fixed variables that follow a distribution. An observation always has some physical connection to reality, but the problem is that we only observe a noisy variant of this reality. This noise is not always purely technical (due to stochastic sampling of mRNAs) but also typically contains biological components (such as transcriptional bursting). Essentially, any variation that the model cannot explain is explained away as noise. In our case, this noise is in the dispersion component of the NegativeBinomial.
-=======
-# Observations are fixed variables that we observe and follow a distribution since we know the observed values are uncertain. An observation always has some physical connection to reality, but the problem is that we only observe a noisy variant of this reality (the observed `counts` are one noisy version of the "real" transcriptome). The noise is not always purely technical (due to stochastic sampling of mRNAs) but also typically contains biological components (such as transcriptional bursting). Essentially, any variation that the model cannot explain is explained away as noise. In our case, this noise is in the dispersion component of the Negative Binomial.
->>>>>>> 9b4f16c1
+# Observations are fixed variables that follow a distribution. An observation always has some physical connection to reality, but the problem is that we only observe a noisy variant of this reality. This noise is not always purely technical (due to stochastic sampling of mRNAs) but also typically contains biological components (such as transcriptional bursting). Essentially, any variation that the model cannot explain is explained away as noise. In our case, this noise is in the dispersion component of the Negative Binomial.
 
 # %%
 transcriptome = la.Observation(
@@ -456,11 +412,7 @@
 transcriptome.value_pd
 
 # %% [markdown]
-<<<<<<< HEAD
-# What an observation variable does is compare the modelled distribution with what we actually observed.The goal of modelling is to maximize this likelihood, while remaining within the constraints imposed by the model.
-=======
-# The difference to a fixed variable however is that an observation has a likelihood according to its distribution. 
->>>>>>> 9b4f16c1
+# Because we model an observation as a distribution, we can calculate how likely this observation is according to this distribution. The goal of modelling is to maximize this likelihood, while remaining within the constraints imposed by the model.
 
 # %%
 transcriptome.likelihood
@@ -500,12 +452,7 @@
 # :::
 # ::::
 #
-<<<<<<< HEAD
-# Let's say we are randomly sampling a cell from a tissue. Every time we take such a sample, we do not know what type of cell it will be, except perhaps that some cell types are more likely to be picked because they are more abundant. This uncertainty is inherent to this population, and nothing we do can change that. We model this uncertainty as an appropriate probability distribution, which can have some known or unknown components.
-=======
-# Let's say we are randomly sampling a cell from a tissue. Every time we take such a sample, we do not know what type of cell it will be, except perhaps that some cell types are more likely to be picked because they are more abundant. This uncertainty is inherent to the population, and nothing we do can change that. Or in the same logic if we could sample many times the transcriptome from the same cell, even at the exact same time, we would each time get a slightly different output. 
-# We model this uncertainty as an appropriate probability distribution, which can have some known or unknown components. 
->>>>>>> 9b4f16c1
+# Let's say we are randomly sampling a cell from a tissue. Every time we take such a sample, we do not know what type of cell it will be, except perhaps that some cell types are more likely to be picked because they are more abundant. This uncertainty is inherent to the population, and nothing we do can change that. We model this uncertainty as an appropriate probability distribution, which can have some known or unknown components.
 #
 # This type of uncertainty is often of interest and can provide interesting biological information in more complex models.
 #
@@ -520,21 +467,12 @@
 #
 # ::::{margin}
 # :::{note}
-<<<<<<< HEAD
 # In general, we call this _epistemic uncertainty_. In bayesian modelling, this type of uncertainty is typically encoded as the posterior.
 # :::
 # ::::
-#
 # Let's say we focus on one particular cell, and we want to know its cell type. Naturally, before we observe anything about this cell, our uncertainty is the same as that inherent to the system (as described above). However, if we now observe some gene expression, our uncertainty for this particular cell decreases. The more genes we observe, the more certain we will become.
 #
-# This type of uncertainty is not inherent to the cell. The cell does not change its cell type just because we are uncertain about it. Therefore it does not have a direct connection to the true biology but is simply an artefact of us not knowing enough. Nonetheless, modelling this uncertainty is crucial because it gives us an idea about how certain we are about a variable. For example:
-=======
-# In general, we call this _epistemic uncertainty_, it refers to the uncertainty in the model which could be explained given enough data, it is the uncertainty caused by **ignorance**. In bayesian modelling, this type of uncertainty is typically encoded as the posterior.::: ::::
-#
-# Let's say we focus on one particular cell, and we want to know its cell type. Naturally, before we observe anything about this cell, our uncertainty is the same as that inherent to the system (as described above). However, if we now observe some gene expression, our uncertainty for this particular cell decreases. The more genes we observe, the more certain we will become.
-#
-# This type of uncertainty is not inherent to the cell. The cell does not change its cell type just because we are uncertain about it. Therefore it does not have a direct connection to reality but is simply an artefact of us not knowing enough. Nonetheless, modelling this uncertainty is crucial because it gives us an idea about how certain we are about a variable given our data. For example:
->>>>>>> 9b4f16c1
+# This type of uncertainty is not inherent to the cell. The cell does not change its cell type just because we are uncertain about it. Therefore it does not have a direct connection to reality but is simply an artefact of us not knowing enough. Nonetheless, modelling this uncertainty is crucial because it gives us an idea about how certain we are about a variable. For example:
 # - We may be very sure about a cell's cell type but be very uncertain about the cellular state. This could tell us that we do not have enough sequencing depth to assign a cell's state.
 # - If a gene's fold-change has a distribution spreading over both negative and positive we might not have enough data. This does not necessarily mean that the gene is not differentially expressed, but rather that we do not have enough data.
 # - It may be that two transcription factors can equally regulate gene expression in the model and that we do not have enough data to say which one is more likely.
@@ -553,14 +491,8 @@
 # Prior distribution | `.p` | $p$ | The distribution followed by the variable, inherent to the system. Note that this distribution can depend on other parameters, latent or fixed variables.
 # Variational distribution | `.q` | $q$ | An approximation of the posterior distribution, i.e. the distribution followed by a variable after observing the data. The parameters of this distribution can be estimated directly (i.e. as one or more Parameter) or through the observed data using amortization
 #
-<<<<<<< HEAD
 # A prototypical example of a latent variable is the slope (i.e. fold-change) in a linear model.
-# It is a reasonable assumption that most gene will not be very affected by the overexpression of *Myod1*. Therefore, we want to add some "prior" knowledge/constraints to not allow the model to find/fit enormous fold-changes, except if the data provides strong evidence that it is indeed the case (we will discuss further in the regression part). Let's now redefine the slope as a latent variable:
-=======
-# Basically, any free parameter can be modeled as a latent variable. If we look at our graphical model, the baseline and the slope could both be defined as latent variables. Let's start with the slope. 
-#
-# It is a reasonable assumption that most gene will not be very affected by the overexpression of *Myod1*. Therefore, we want to add some "prior" knowledge/constraints, using the prior distribution $p$, to not allow the model to find/fit enormous fold-changes, except if the data provides strong evidence that it is indeed the case (we will discuss further in the regression part). Let's now redefine the slope as a latent variable:
->>>>>>> 9b4f16c1
+# We indeed want to put some constraints on the fold-changes of genes. It is a reasonable assumption that most gene will not be very affected by the overexpression of *Myod1*. Therefore, we want to add some "prior" knowledge/constraints to not allow the model to find/fit enormous fold-changes, except if the data provides strong evidence that it is indeed the case (we will discuss further in the regression part). Let's now redefine the slope as a latent variable:
 
 # %%
 slope_p = la.distributions.Normal(
