# -*- coding: utf-8 -*-
# ---
# jupyter:
#   jupytext:
#     formats: ipynb,py:percent
#     text_representation:
#       extension: .py
#       format_name: percent
#       format_version: '1.3'
#       jupytext_version: 1.13.1
#   kernelspec:
#     display_name: Python 3 (ipykernel)
#     language: python
#     name: python3
# ---

# %% [markdown]
# # Regression

# %%
from IPython import get_ipython
if get_ipython():
    get_ipython().run_line_magic("load_ext", "autoreload")
    get_ipython().run_line_magic("autoreload", "2")
import latenta as la
import numpy as np

# %% [markdown]
# We'll use the same dataset as [before](./1-variables)

# %%
import scanpy as sc

adata = la.data.load_myod1()
adata.obs["log_overexpression"] = np.log1p(adata.obs["overexpression"])
adata.var["label"] = adata.var["symbol"]
adata.raw = adata


# %% [markdown]
#
# ## Easy things first: Linear regression

# %% [markdown]
# In the last tutorial, we learned the main types of variables, and how to connect these to construct a model:
# - You either specify them at initialization: `la.Observation(p = ...)`
# - Or connect them afterwards: `observation.p = ...`
#
# Now that we know these concepts, let's again build a basic model of a transcriptome:

# %%
genes = la.Dim(adata.var)
cells = la.Dim(adata.obs)

# %% [markdown]
# We first define our overexpression:

# %%
adata.obs["log_overexpression"]

# %%
overexpression = la.Fixed(adata.obs["log_overexpression"], label="overexpression")

# %% [markdown]
# We then define how this overexpression affects our gene expression on average across different cells. To keep things simple, we will first create a linear model that has both a baseline expression $b$ and a slope $a$ for each gene as we did in the previous section on variables. Because gene expression is only defined for positive numbers, we also add an exponential transformation:

# %%
expression = la.links.scalar.Linear(
    overexpression,
    a=True,
    b=True,
    label="expression",
    symbol=r"\mu",
    definition=la.Definition([cells, genes]),
    transforms=[la.transforms.Exp()],
)

# %% [markdown]
# Although the latent slope and baseline were created automatically for us by specifying `a = True, b = True`, it's important to remember that we could have easily created these variables ourselves, for example:
#
# ```python
# slope = la.Latent(
#     p = la.distributions.Normal(loc = 0.0, scale = la.Parameter(1., transforms = [la.transforms.Exp()])),
#     definition = [genes]
# )
# ```

# %% [markdown]
# While the `expression` variable models our average expression, what we actually observe is a noisy sample of (UMI) counts. The prototypical way to model this is using a NegativeBinomial2. It has two components, a mean that needs to be positive (hence the exponential transformation from before) and a dispersion that also needs to be positive. This dispersion models the heterogeneity, and as this typically depends on the gene we will model it as a latent variable:

# %%
dispersion = la.Latent(
    la.distributions.LogNormal(
        la.Parameter(0.0), la.Parameter(1.0, transforms=[la.transforms.Exp()])
    ),
    definition=la.Definition([genes]),
)

# %%
dispersion.p

# %% [markdown]
<<<<<<< HEAD
# Note the LogNormal prior here: this distribution has a _support_ only in positive numbers, and latenta will automatically try to match this support in the variational distribution $q$, in this case by adding an exponention transform:
=======
# Note the LogNormal prior here: this distribution has a _support_ only positive numbers, and latenta will automatically try to match this support in the variational distribution $q$, in this case by adding an exponential transform:
>>>>>>> 9b4f16c1

# %%
dispersion.q

# %% [markdown]
# We can now define the distribution that our data will follow to model the noisiness:

# %%
transcriptome_p = la.distributions.NegativeBinomial2(
    mu=expression, dispersion=dispersion
)

# %% [markdown]
# And then we can define our observation, which is the transcriptome (or the counts):

# %%
transcriptome = la.Observation(
    adata.X,
    transcriptome_p,
    definition=[cells, genes],
    label="transcriptome",
)

# %%
transcriptome.plot()

# %% [markdown]
# Our model is ready! Note the many free parameters, in grey, that form the leaves of our model. These will have to be estimated by the model. But first, we can ask ourselves why are there so many parameters even for such a simple linear regression?
#
# Let's remind ourselves what we are actually trying to accomplish: create a good model of our observations.
#
#
# It's true that there are many models that will provide a very good fit of the data equally, even simple ones. For example, we could just give the actual count matrix as input to the negative binomial and this trivial model would fit extremely well. However it would not help us to understand/learn anything from our observations.
#
# So we don't just want a model, we want a model that can explain our observation well, while being both generalizeable and interpretable. And to accomplish this, we have to limit the flexibility that our model can have. You have already done this by specifying two types of constrains:
#
<<<<<<< HEAD
# - "Hard" priors are those that completely constrain the model. For example, by specifying a linear function to model our average expression for example, we don't allow any non-linearities. There is no way for the model to move beyond these constraints. Because a hard prior is part of the model $M$, the prior probability is often denoted by $P(M)$.
# - "Soft" priors are those that affect latent variables. For example, as we discussed previously, we want to discourage extreme slopes that are far away from 0, given that this is unlikely to happen, and if it happens, we need strong evidence from the data. We can do so by specifying a distribution of likely slope values using the prior distribution $p$. Given that these priors are often part of the  priors are often denoted by $\Theta$.
=======
# - "Hard" constrains are those that completely constrain the model. For example, by specifying a linear function to model our average expression for example, we don't allow any non-linearities. There is no way for the model to move beyond these constraints.
# - "Soft" constrains are those that push the latent variables towards more likely values. For example, as we discussed previously, we want to discourage extreme slopes that are far away from 0 (as it's unlikely for most genes), unless the data provides strong evidence for a gene to have an extrem slope. We do so by specifying a distribution of likely slope values using the prior distribution $p$.
>>>>>>> 9b4f16c1
#
# The free parameters will then be estimated so that they balance the wishes of the soft priors to the wishes of the observations:
# * the parameters of the variational distributions $q$ will try to explain the observations while also remaining faithful to the prior distributions $p$.
# * The parameters of $p$ on the other hand will try to accomodate the parameters of $q$ as well as possible, but it cannot do this perfectly as these parameters are shared across all genes.
#
# It's this pushing and pulling between priors and variational distributions that prevent overfitting and underfitting of the model. At the same time, we get some estimates of the uncertainty of our latent variables for free!
# %% [markdown]
# Mathematically speaking, the "wishes of the observations" is called the **likelihood** and noted by $P(x|z)$ the probability of observing $x$ given $z$, where $x$ are the observations and $z$ the latent variables. The "wishes of the prior" on the other hand is called the **prior probability** and noted by $P(z)$, or $p$ in latenta. Using these two entities we can infer the posterior/variational distribution $P(z|x)$, or $q$ in latenta, which is an updated version of our prior probability now that we have observed data. We can think about it as a distribution saying how probable are the latent variables $z$ given the observation $x$. We have the following proportionality: $P(z|x) \propto P(x|z)P(z)$

# %% [markdown]
#  To infer an optimal value for the parameters at the root of our graphical model, we have to find a solution that best balances the needs of the prior distribution with those of the observations. And one of the fastest ways to do that is to use gradient descent, which starts from an initial value and then tries to move these initial values slowly but surely into values fitting the model better.
#
# These tasks are fullfilled by:
# * a loss function (`ELBO`), represents the "cost" of our observation, it is a numerical value that will tell us how far or close we are from the optimal values. An optimization problem seeks to minimize it.
# * an optimizer (`Adam`), tries to select the best values to minimize the loss function
# * an overarching training class (`SVI`):

# %%
inference = la.infer.svi.SVI(
    transcriptome, [la.infer.loss.ELBO()], la.infer.optim.Adam(lr=0.05), device = la.config.device
)
trainer = la.infer.trainer.Trainer(inference)

# %% [markdown]
# We can now train for a couple of iterations or until the loss function has reached convergence:

# %%
with transcriptome.switch(la.config.device):
    trace = trainer.train(1000)
    trace.plot()

# %% [markdown]
# We can see that the values have changed.
#
# Several different parameters had to be estimated, remember the ones, in grey, at the top of our graph structure. Let's for example look at the mean values of the slope , we can trace back using the graph structures to access this value: the mean (`.loc`), of the posterior distribution (`.q`) of the slope (`.a`) of the linear model which models the average expression (`.mu`) of the distribution that models our transcriptome (`.p`)

# %%
transcriptome.p.mu.a.q.loc.value_pd.head()

# %%
transcriptome.p.run()
transcriptome.likelihood

# %% [markdown]
# Our inference algorithm did not fullfill all 10000 iterations, but has permaturely stopped as it has detected _convergence_. Do note that this converge is not always perfect, and we will see later that there are some circumstances where further training may be advisable.

# %% [markdown]
# ## Interpreting a regression model
#
# For interpretation of the model, we can then use 4 main types of posteriors:
# * Predictive posterios
# * Conditional posteriors
# * Perturbed posteriors
# * Empirical posteriors

# %% [markdown]
# ### 1. Predictive posteriors
#
# Because we are working with a probabilistic model, every time we sample from the (latent) variables in the model our results will change. For example, each time we sample from variational distribution of the slope $q$ the output will be different, which will affect any downstream variables even if they are themselves deterministic. To interpret the results, we thus have to sample multiple times from the model. We can do this using {class}`~latenta.posterior.Predictive` followed by the function `.sample()` which takes n samples.

# %%
transcriptome_observed = la.posterior.Predictive(
    transcriptome, retain_samples={expression.a}
)
transcriptome_observed.sample(5)

# %% [markdown]
# The sampled values are stored in the dictionary `.samples` containing the samples of each variables if they were mentioned in the `retain_samples` argument. We can access each variable by providing the variable itself. In this example we are interested by `expression.a` which we defined earlier:

# %%
transcriptome_observed.samples[expression.a]

# %% [markdown]
# :::{note}
# Latenta makes extensive use of the [xarray](https://xarray.pydata.org/en/stable/) library for annotated data in more than 2 dimensions. All samples are always stored as {py:class}`xarray.DataArray` objects. Important functions to know are:
# - {py:meth}`~xarray.DataArray.sel` to select a subset of the data
# - {py:meth}`~xarray.DataArray.to_pandas` to convert a 2D or 1D array to a pandas DataFrame or Series
# - {py:attr}`~xarray.DataArray.dims` to get the dimensions of the data
# - {py:attr}`~xarray.DataArray.values` to get the values as a numpy array
# - {py:meth}`~xarray.DataArray.mean` to get the mean across a dimension
# - {py:class}`xarray.DataArray` to construct a new DataArray
# :::

# %% [markdown]
# For example, we might be interested by the genes that are the most affected (the most "differentially expressed") by the overexpression of *Myod1*. We can then get and rank the slopes by their mean value ( mean of the sampled values):

# %%
mean_slopes = (
    transcriptome_observed.samples[expression.a]
    .mean("sample")
    .to_pandas()
    .sort_values(ascending=False)
)

scores = mean_slopes.rename("slope").to_frame()
scores["symbol"] = adata.var["symbol"][scores.index]
scores

# %% [markdown]
# ### 2. Conditional posteriors
#
# To know how one variable influences another, we use a conditional posterior. This posterior object will set a variable of your choice to particular values, and then see how an output variables (and any intermediates) are affected. Latenta contains many different types of conditional posteriors, which mainly differ in their visualization capabilities. Here we will use a {class}`~latenta.posterior.scalar.ScalarVectorConditional` posterior, because we are studying how a **scalar** variable (one value for each cell, i.e. the overexpression of *Myod1*) impacts a **vector** (gene expression for each cell):

# %%
overexpression_conditional = la.posterior.scalar.ScalarVectorConditional(
    overexpression, transcriptome
)
overexpression_conditional.sample(10)

# %% [markdown]
# This posterior also contains samples, but now for some _pseudocells_ with each a distinct value for the `overexpression` variable:

# %%
overexpression_conditional.samples[overexpression, "mean"]

# %% [markdown]
# Depending on the type of conditional posterior, you can plot the outcome. The {class}`~latenta.posterior.scalar.ScalarVectorConditional` can for example plot each individual _feature_, in this case genes, across all cells:

# %%
overexpression_conditional.plot_features()

# %% [markdown]
# Note that if you don't specify any features to plot to `plot_features()` it will by default display the 10 features with the highest fold change.

# %% [markdown]
# This plot shows both the _mean_ value of each gene across different doses of the transcription factor, together with several _credible intervals_ as shades areas. The credible interval shows, within the constraints of the priors and model, where the actual average value of the gene expression will lie.
#
# ::::{margin}
# :::{seealso}
# https://en.wikipedia.org/wiki/Credible_interval
# :::
# ::::

# %% [markdown]
# Mathematically, this plot represents the conditional posterior:
#
# $$P(\mu|\text{overexpression} = ...)$$

# %% [markdown]
# , i.e. the probability distribution of the mean expression given a value of overexpression.
#
# A conditional posterior can also provide a score dataframe that will rank each _feature_ (gene). In this case, this also includes columns for the maximal fold change (`fc`), absolute change (`ab`) and peak input value (`peak`).

# %%
overexpression_conditional.scores

# %% [markdown]
# ### 3. Perturbed posteriors

# %% [markdown]
# To understand whether a variable has an important impact on the downstream variable, we use perturbed posteriors. These posteriors work in a very similar way as the observed posterior, but rather than using the actual value of the variable, it uses a perturbed version. The type of perturbation varies depending on which question we want to address, and can include random shuffling, random sampling from the prior, or conditionalizing on a fixed value.
#
# While you can independently construct a perturbed posterior, you will typically create it indirectly through a conditional posterior. For example, we can do random sampling from the prior using:

# %%
overexpression_conditional.sample_random()

# %% [markdown]
# To check the impact of a variable on our observation, we calculate a (log-)likelihood ratio: how likely is the observed expression compared to a random result (where we randomly perturbed the upstream variable)?

# %%
overexpression_conditional.likelihood_ratio

# %% [markdown]
# Mathematically, these values represents the ratio between posteriors probabilities:
#
# $$\frac{P(\mu|\text{overexpression})}{P(\mu|\text{overexpression}_\text{shuffled})}$$

# %% [markdown]
# These likelihood ratios were also automatically added to our scores table:

# %%
overexpression_conditional.scores.head()

# %% [markdown]
# :::{note}
# These likelihood ratios are mainly useful to understand the impact of a variable on an outcome *within a model*. In the model selection tutorial, we will introduce a better measure to quantify whether a variable **significantly** affects an outcome, by comparing it to other simpler or more complex models.
# :::

# %% [markdown]
# ### 4. Empirical posteriors

# %% [markdown]
# For visualizations purposes, we may be interested in extracting "normalized" expression values. In such case, we would need to move up (instead of down) the graph starting from the transcriptome observation, towards the gene expression. This can be done using an `Empirical` posterior, which will move up the graph as long as a bijective (i.e. bidirectional) operation is implemented for (computed) variables and distributions. For gene expression we can do:

# %%
overexpression_conditional.observed.sample()

# %%
overexpression_conditional.sample_empirical()

# %% [markdown]
# An empirical posterior can be used to visualize the "empirical" values for a conditional posterior:

# %%
overexpression_conditional.plot_features()

# %% [markdown]
# ## Using _lacell_ to make model creation easier
#
# Specific modalities in single-cell data typically require a similar way of normalization and statistical modelling, and we have collected such prototypical models into the `lacell` package. For example, we can directly construct a model for transcriptomics from an AnnData object as follows:

# %%
import lacell as lac

transcriptome = lac.transcriptome.TranscriptomeObservation.from_adata(adata)
transcriptome.plot()

# %% [markdown]
# Note that this model is a bit more complex that the model we created before. In particular, it contains a library size normalization that will normalize the counts of each gene within a cell to the cell's total counts. However, the main ideas remain the same. You can find an explanation of what each variable means by hovering over the variable, or by printing it:
#
# %%
transcriptome.p.mu.expression

# %% [markdown]
# :::{seealso}
# [Why don't we just provide normalized data to latenta?](why-not-just-provide-normalized-data)
# :::

# %% [markdown]
# Once models reach a certain complexity, it becomes easier to get a variable using the `find()` function, which will recursively look for an object with the given label or symbol:

# %%
foldchange = transcriptome.find("foldchange")
foldchange

# %% [markdown]
# Let’s adapt the model by adding the overexpression to the fold change:

# %%
foldchange.overexpression = la.links.scalar.Linear(
    overexpression, a=True, label="expression", definition=foldchange.value_definition
)

# %% [markdown]
# Note that we do not transform this variable, nor do we add a baseline (or intercept) to this function as this is all handled downstream by the $\rho$ function

# %%
transcriptome.plot()

# %% [markdown]
# ## Doing inference on other devices

# %% [markdown]
# :::{note}
# See the [installation instructions](/tutorials/installation) for additional steps you may need to perform to make GPUs work
# :::

# %% [markdown]
# You can check out the default device that is used on your system using:

# %%
la.config.device

# %% [markdown]
# Inference of models can be much faster on some GPUs using `cuda`, and this will be your default device if latenta detects that there is a GPU available. Even when working on a GPU, we typically still create and store our full model on the CPU memory, i.e. RAM. We only move the model to GPU when necessary for inference, where it will be stored on the GPU's memory, i.e. VRAM, which is typically much smaller than your regular RAM. We can do this for the full model by doing:

# %% [markdown]
# ```python
# transcriptome.to("cuda")
# ```

# %% [markdown]
# You will however typically temporarily switch a device to another device using a context manager, e.g.:

# %% [markdown]
# ```python
# with transcriptome.switch("cuda"):
#     print(f"transcriptome is on device: {transcriptome.device}")
# print(f"transcriptome is on device: {transcriptome.device}")
# ```

# %% [markdown]
# We will illustrate this for inference, in this case using latenta's default device:

# %%
with transcriptome.switch(la.config.device):
    inference = la.infer.svi.SVI(
        transcriptome, [la.infer.loss.ELBO()], la.infer.optim.Adam(lr=0.05)
    )
    trainer = la.infer.trainer.Trainer(inference)
    trace = trainer.train(1000)
    trace.plot()

# %% [markdown]
# ## Other regression problems


# %% [markdown]
# Until now we have considered the simple case where we model the relationship between the gene expression and the overexpression as linear. However we can perfectly imagine that this relationship is non-linear or we can have other types of variables that are discrete.

# %% [markdown]
# ### Non-linear
#
# To consider non-linear relationships, we can use any of the non-linear link functions implemented in latenta:

# %%
import pandas as pd
import IPython.display

links = [la.links.scalar.Logistic, la.links.scalar.Spline, la.links.scalar.Sigmoid]

link_table = []
for link in links:
    link_table.append(
        {
            "name": link.__name__,
            "reference": "`" + link.__module__ + "." + link.__name__ + "`",
            "description": link.__doc__.strip().split("\n")[0],
        }
    )
link_table = pd.DataFrame(link_table)
IPython.display.HTML(link_table.to_html())

# %% [markdown]
# We'll now illustrate a regression using a Spline function:
#
# We can basically do as we just did for the fold change but using {class}`latenta.links.scalar.Spline()`:

# %%
foldchange.overexpression = la.links.scalar.Spline(
    overexpression,
    label="expression",
    definition=foldchange.value_definition,
    transforms=[la.transforms.Exp()],
)

# %%
transcriptome.plot()

# %% [markdown]
# Let's now run the inference as previously:

# %%
with transcriptome.switch(la.config.device):
    inference = la.infer.svi.SVI(
        transcriptome, [la.infer.loss.ELBO()], la.infer.optim.Adam(lr=0.05)
    )
    trainer = la.infer.trainer.Trainer(inference)
    trace = trainer.train(10000)
    trace.plot()

# %%
overexpression_conditional = la.posterior.scalar.ScalarVectorConditional(
    overexpression, transcriptome
)
overexpression_conditional.observed.sample()
overexpression_conditional.sample(30)
overexpression_conditional.sample_empirical()

# %%
overexpression_conditional.plot_features()

# %% [markdown]
# ### Discrete

# %% [markdown]
# To model discrete (or categorical) variables, we first have to convert it to a "one-hot" encoding, where each cells and categories are located in respectively rows and columns, and where a 1 indicates membership to the category. We can use the {class}`la.variables.DiscreteFixed` helper for this purpose which expects a pandas categorical variable as input.
#
# Let's add the batch to the model:

# %%
batch = la.variables.DiscreteFixed(adata.obs["batch"].astype("category"))

# %%
batch.prior_pd().head()

# %% [markdown]
# :::{seealso}
# You can convert a pandas Series to categorical using `series = series.astype("category")`. The `series.cat` accessor contains many functions to access and change the categories, see https://pandas.pydata.org/docs/user_guide/categorical.html
# :::

# %% [markdown]
# To calculate the batch effect, we want to multiply this one-hot encoding with another matrix in which each combination of batch and gene has a value that represents the fold difference in a particular batch. This is a perfect case for a matrix multiplication `latenta.links.vector.Matmul()`:

# %%
foldchange.batch = la.links.vector.Matmul(batch, definition=foldchange.value_definition)
transcriptome.plot()

# %% [markdown]
# The latent variable in this case contains one value for each gene and batch. The matrix multiplication will for each combination of cells and genes multiply and sum all the values for each batch.

# %% [markdown]
# :::{note}
# In constrast to the previous link functions we have seen, this time around our link function is included in the `la.links.vector` module. The reason for this is that we are processing the input by vector (i.e. the batch status of each cell). `la.links.vector` contains many other link functions that work in a similar fashion, for example to scale and center data across a dimension.
# :::

# %% [markdown]
# ### Multiple regression

# %% [markdown]
# Let's say we wanted to find out how both the overexpression and the cell cycle affect the transcriptome. A naive way of doing that would be to use the canonical S and G2M scores as input for a linear regression. These scores are based on the expression of specific genes known to be linked to S or G2M phase (REFERENCE).

# %%
cellcycle_genes = lac.transcriptome.effects.cellcycle.get_cellcycle_genes(organism="mm")
sc.tl.score_genes_cell_cycle(
    adata,
    cellcycle_genes.query("phase == 'S'")["gene"],
    cellcycle_genes.query("phase == 'G2/M'")["gene"],
)

# %% [markdown]
# The results are stored in `.obs`:

# %%
adata.obs["S_score"].head()

# %% [markdown]
# Let's now adapt the foldchange from the transcriptome model already pre-constructed from `lacell`:

# %%
transcriptome = lac.transcriptome.TranscriptomeObservation.from_adata(adata)
foldchange = transcriptome.find("foldchange")

# %%
foldchange

# %% [markdown]
# Note that the foldchange is here an additive modular variable, which means that every components we add to foldchange will be automatically combined in a linear model:

# %%
overexpression = la.Fixed(adata.obs["log_overexpression"], label="overexpression")
foldchange.overexpression = la.links.scalar.Linear(
    overexpression, a=True, definition=foldchange.value_definition
)

# %%
S = la.Fixed(adata.obs["S_score"])
foldchange.S = la.links.scalar.Linear(S, a=True, definition=foldchange.value_definition)

G2M = la.Fixed(adata.obs["G2M_score"])
foldchange.G2M = la.links.scalar.Linear(
    G2M, a=True, definition=foldchange.value_definition
)

# %%
foldchange.plot()

# %% [markdown]
# :::{warning}
# Given that the cell cycle is a circular process, this way of modelling the cell cycle has a lot of flaws. This is merely included here for illustration purposes.
# :::

# %% [markdown]
# Let's once again perform the inference:

# %%
with transcriptome.switch(la.config.device):
    inference = la.infer.svi.SVI(
        transcriptome, [la.infer.loss.ELBO()], la.infer.optim.Adam(lr=0.05)
    )
    trainer = la.infer.trainer.Trainer(inference)
    trace = trainer.train(10000)
    trace.plot()

# %% [markdown]
# We can now observed the posterior for the overexpression:

# %%
with transcriptome.switch(la.config.device):
    overexpression_conditional = la.posterior.scalar.ScalarVectorConditional(
        overexpression, transcriptome
    )
    overexpression_conditional.observed.sample()
    overexpression_conditional.sample(30)
    overexpression_conditional.sample_empirical()
    overexpression_conditional.sample_random()

# %%
overexpression_conditional.plot_features()

# %% [markdown]
# But also for the different cycle phases:

# %%
with transcriptome.switch(la.config.device):
    G2M_conditional = la.posterior.scalar.ScalarVectorConditional(G2M, transcriptome)
    G2M_conditional.observed.sample()
    G2M_conditional.sample(30)
    G2M_conditional.sample_empirical()
    G2M_conditional.sample_random()

# %%
G2M_conditional.plot_features()

# %%
with transcriptome.switch(la.config.device):
    S_conditional = la.posterior.scalar.ScalarVectorConditional(S, transcriptome)
    S_conditional.observed.sample()
    S_conditional.sample(30)
    S_conditional.sample_empirical()
    S_conditional.sample_random()

# %%
S_conditional.plot_features()

# %% [markdown]
# ## Main points

# %% [markdown]
# - Inferring a model means finding the optimal values for the free parameters
# - The optimal value of parameters is defined by the loss function. In our case, this loss function tries to find a good balance between:
#    - The wishes of the observations, i.e. to have the highest likelihood possible
#    - The wishes of the latent variables, which want the variational distribution $q$ to resemble the prior distribution $p$ as best as possible
# - To find optimal values, we typically perform gradient descent
# - To interpret a model, we sample from the posterior and track intermediate values and/or probabilities:
#    - An observed posterior is used to check out the values of one variable, such as the observations or latent variables
#    - A conditional posterior is used to check out the effect of one variable on another, such as how a latent variable affects the mean of an observation's distribution
#    - A perturbed posterior is used to quantify the effect that one variable has on the likelihood of another, such as how a latent variable affects an observation
# - _lacell_ contains many modules that make the creation of models for single-cell omics easier
# - With latenta we can also do non-linear regression, use multiple variables as input, and/or discrete variables as input

# %%<|MERGE_RESOLUTION|>--- conflicted
+++ resolved
@@ -100,11 +100,7 @@
 dispersion.p
 
 # %% [markdown]
-<<<<<<< HEAD
-# Note the LogNormal prior here: this distribution has a _support_ only in positive numbers, and latenta will automatically try to match this support in the variational distribution $q$, in this case by adding an exponention transform:
-=======
 # Note the LogNormal prior here: this distribution has a _support_ only positive numbers, and latenta will automatically try to match this support in the variational distribution $q$, in this case by adding an exponential transform:
->>>>>>> 9b4f16c1
 
 # %%
 dispersion.q
@@ -141,13 +137,8 @@
 #
 # So we don't just want a model, we want a model that can explain our observation well, while being both generalizeable and interpretable. And to accomplish this, we have to limit the flexibility that our model can have. You have already done this by specifying two types of constrains:
 #
-<<<<<<< HEAD
-# - "Hard" priors are those that completely constrain the model. For example, by specifying a linear function to model our average expression for example, we don't allow any non-linearities. There is no way for the model to move beyond these constraints. Because a hard prior is part of the model $M$, the prior probability is often denoted by $P(M)$.
-# - "Soft" priors are those that affect latent variables. For example, as we discussed previously, we want to discourage extreme slopes that are far away from 0, given that this is unlikely to happen, and if it happens, we need strong evidence from the data. We can do so by specifying a distribution of likely slope values using the prior distribution $p$. Given that these priors are often part of the  priors are often denoted by $\Theta$.
-=======
 # - "Hard" constrains are those that completely constrain the model. For example, by specifying a linear function to model our average expression for example, we don't allow any non-linearities. There is no way for the model to move beyond these constraints.
 # - "Soft" constrains are those that push the latent variables towards more likely values. For example, as we discussed previously, we want to discourage extreme slopes that are far away from 0 (as it's unlikely for most genes), unless the data provides strong evidence for a gene to have an extrem slope. We do so by specifying a distribution of likely slope values using the prior distribution $p$.
->>>>>>> 9b4f16c1
 #
 # The free parameters will then be estimated so that they balance the wishes of the soft priors to the wishes of the observations:
 # * the parameters of the variational distributions $q$ will try to explain the observations while also remaining faithful to the prior distributions $p$.
