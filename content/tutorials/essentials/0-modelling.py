# -*- coding: utf-8 -*-
# ---
# jupyter:
#   jupytext:
#     formats: ipynb,py:percent
#     text_representation:
#       extension: .py
#       format_name: percent
#       format_version: '1.3'
<<<<<<< HEAD
#       jupytext_version: 1.11.4
=======
#       jupytext_version: 1.13.0
>>>>>>> 7ca27bb8
#   kernelspec:
#     display_name: Python 3 (ipykernel)
#     language: python
#     name: python3
# ---

# %% [markdown]
# # The essentials of modelling with latenta

# %% [markdown]
# With a background in single-cell biology, chances are high you already created/worked with many types of models:
# - Clustering
# - Dimensionality reduction
# - Differential expression
# - Trajectories
# - RNA velocity

# %% [markdown]
# All these models have several aspects in common: we try to explain what we observe (the transcriptome of many cells), using things we do not know. These unknowns can be specific to a gene (such as a gene's fold change or dynamics during a trajectory), to a cell (such as a cells position in a reduced space or its pseudotime) or to both (e.g. the future state of a cell).
#
# While these models are powerful, they are all mostly one-dimensional in nature: we create a single clustering, trajectory or embedding that tries to explain one or two modalities (often the transcriptome). We easily hit roadblocks if we try to explain more than one or two aspects of the cell, both in terms of cellular processes (differentiation, cell cycle, patient subtypes, ...), modalities (transcriptome, proteome, chromatin accessibility, ...), and the functions that connect them (smooth functions, deconvolutions, interactions, ...). Such questions can be:
#
# * How does the remaining variation look like once I model («regress out») a time series, batch effect and cell cycle?
# * Does my genetic perturbation affect target gene expression in a linear, sigmoid, exponential or more complex manner?
# * How is the cell cycle distributed with zonation in a tissue?
# * Are there genes that are induced after 6 hours of treatment commonly expressed in all celltypes?
# * Does the surgery «interact» with the cell cycle?
# * Do my genetic perturbations interact with/influences cellular processes (cell cycle, differentiation...)? Is this in an additive, synergistic, or more complex _epistatic_ manner?
# * How many cells are cycling in a spatial spot, and in which phases are these cells?
# * Is my genetic perturbation inducing two or three cellular states?
# * ...
#
# To answer these, we need a more modular toolbox, which can model various cellular processes and states at the same time!

# %% [markdown]
# ## But why would I want to model data?

# %% [markdown]
# Why model data? You as a user probably have either of four goals in mind: description, discovery, understanding, or prediction:
#
# - For **description** and **discovery**, the complexity of the model depends on the question. Sometimes, a simpler model that normalizes and visualizes the data can suffice. This is the case if we want to describe and discover the cell types within a sample, as the actual descriptive and discovery work is then done by us humans based on the 2D visualization. There are plenty of tools in the single-cell field that can do this, and if you only want to describe data, latenta may be overkill.
# However, for more complex but (hopefully) useful descriptions, such as those encompassing multiple cellular processes and modalities, the complexity of the model increases. In those cases, a more exact description as created by latenta can be important because it's hard to visualize and interpret these effects by humans objectively.
# - For **prediction**, we mainly care about creating generalizable models. Generalizability means that we want a model that not only works on the cells from our dataset, but we also want to make good predictions about any future cells (and ideally, patients). When predicting, we typically do not care much about interpretability. However, just like we often want to know the mechanism of a potential drug, having an interpretable model can also be useful when making predictions.
# - For **understanding**, we care both about both interpretability and generalizability. For this reason, a model that is useful for understanding is often also good at making predictions.
#
# Interpretable models, however often:
#   - Require a bit more data because there are more free parameters
#   - Require more effort from the modeler. It's hard to create a "black-box" interpretable model as that would require an impossible amount of data. Instead, we specify some possible models, and by doing that, we bring in some prior knowledge and what interpretability means for us.
#
# Latenta is primarily made to create models enabling more complex descriptions and therefore helping to move towards understanding. It allows the (computational) biologist to create, infer, interpret, connect and share these models.

# %% [markdown]
# ```{note}
# Latenta is very related to and borrows elements from tools such as stan, TensorFlow, and torch, which are different packages for statistical modeling/machine learning. However, we focused on making the entry barrier to apply these tools to biological data much lower by focussing on:
# - Modularity, so that you can easily reuse parts made by others without having to understand them (although it can help!)
# - Dummy-proofing, so that it is obvious what is wrong with a model early on
# - Interpretability so that we can easily see what our model is doing
#
# We hope that these aspects make it easier to bridge machine learning and biology
# ```

# %% [markdown]
# Modeling can sometimes be frustrating if you lack the necessary background. Whatever you do and whichever tool you use, always keep in mind:
# - Modeling should be fun, and not having fun often means you lack some knowledge or that you are asking too much from the data
# - Experience is the source of knowledge
# - The best experience is the one you built up slowly but surely, starting from what others have done and then trying to adapt and experiment
#
# Latenta is made with these elements in mind. It's relatively straightforward to reuse other people's models without caring about the details. But you can then delve into parts of a model, change some elements where needed and combine different models. In the end, after some effort, knowledge and expertise will come!

# %% [markdown]
# ## Different layers of latenta
#
# Latenta has different layers of complexity:
#
# - At the highest level, latenta contains workflows and pipelines for certain common tasks. These workflows are not black boxes but are still completely customizable.
# - At the medium level, we provide ways to construct models for several common cellular processes and modalities, such as transcriptomics, proteomics, chromatin accessibility, trajectories, cell cycle, etc.
# - At a lower level, we provide ways to create individual variables and connect them with each other. We also provide various functions to help interpret the results.
# - At the lowest level, we provide ways to create custom sets of variables, posteriors, etc.
#
<<<<<<< HEAD
# If you're relatively new to modeling, it's often easier to start working with the highest level functions and slowly learn to work with lower (but more flexible) modeling techniques. Nonetheless, in these tutorials we will give an overview on each level starting from the bottom so that you're familiar with the underlying statistical and machine learning concepts.
=======
# If you're relatively new to modelling, it's often easier to start working with the highest level functions, and slowly learn to work with lower (but more flexible) modelling techniques. Nonetheless, in these essentials tutorials we will give an overview on each level starting from the bottom, so that you're familiar with the underlying statistical and machine learning concepts.
>>>>>>> 7ca27bb8

# %% [markdown]
# Any model is a mathematical representation of reality, and building models does therefore require some mathematical intuition. Although latenta may make this easier, it would be unwise to abstract away every mathematical concept completely. Some probability, statistics, and machine learning concepts are too central for modeling (and, in fact, biology!) to be hidden. In these tutorials, we often refer you to relevant "explanation" resources (denoted by a *see also* sign) where you can improve your understanding of some of these concepts.<|MERGE_RESOLUTION|>--- conflicted
+++ resolved
@@ -7,11 +7,7 @@
 #       extension: .py
 #       format_name: percent
 #       format_version: '1.3'
-<<<<<<< HEAD
-#       jupytext_version: 1.11.4
-=======
 #       jupytext_version: 1.13.0
->>>>>>> 7ca27bb8
 #   kernelspec:
 #     display_name: Python 3 (ipykernel)
 #     language: python
@@ -91,11 +87,7 @@
 # - At a lower level, we provide ways to create individual variables and connect them with each other. We also provide various functions to help interpret the results.
 # - At the lowest level, we provide ways to create custom sets of variables, posteriors, etc.
 #
-<<<<<<< HEAD
 # If you're relatively new to modeling, it's often easier to start working with the highest level functions and slowly learn to work with lower (but more flexible) modeling techniques. Nonetheless, in these tutorials we will give an overview on each level starting from the bottom so that you're familiar with the underlying statistical and machine learning concepts.
-=======
-# If you're relatively new to modelling, it's often easier to start working with the highest level functions, and slowly learn to work with lower (but more flexible) modelling techniques. Nonetheless, in these essentials tutorials we will give an overview on each level starting from the bottom, so that you're familiar with the underlying statistical and machine learning concepts.
->>>>>>> 7ca27bb8
 
 # %% [markdown]
 # Any model is a mathematical representation of reality, and building models does therefore require some mathematical intuition. Although latenta may make this easier, it would be unwise to abstract away every mathematical concept completely. Some probability, statistics, and machine learning concepts are too central for modeling (and, in fact, biology!) to be hidden. In these tutorials, we often refer you to relevant "explanation" resources (denoted by a *see also* sign) where you can improve your understanding of some of these concepts.