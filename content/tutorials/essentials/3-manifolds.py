# -*- coding: utf-8 -*-
# ---
# jupyter:
#   jupytext:
#     formats: ipynb,py:percent
#     text_representation:
#       extension: .py
#       format_name: percent
#       format_version: '1.3'
#       jupytext_version: 1.13.1
#   kernelspec:
#     display_name: Python 3 (ipykernel)
#     language: python
#     name: python3
# ---

# %% [markdown]
# # Manifolds

# %%
# %load_ext autoreload
# %autoreload 2
import latenta as la
import lacell as lac
import numpy as np

# %% [markdown]
# We'll use the same dataset as [before](./1-variables)

# %%
adata = la.data.load_myod1()

# %% tags=["hide-input", "remove-output"]
import scanpy as sc

adata.raw = adata

sc.pp.normalize_per_cell(adata)
sc.pp.log1p(adata)

sc.pp.combat(adata)
sc.pp.pca(adata)

sc.pp.neighbors(adata)
sc.tl.umap(adata)

adata.obs["log_overexpression"] = np.log1p(adata.obs["overexpression"])

# %% [markdown]
# So far, we have focused on models that basically look like this:

# %% [markdown]
# ![](_static/previous.svg)

# %% [markdown]
# We have a transcriptome that we want to explain using some model, and this model contains latent variables that are specific to genes (for example the fold change), and known variables that are specific to the cells (for example the overexpression of *Myod1*).

# %% [markdown]
# But what if our cellular variables are also unknown, i.e. latent?

# %% [markdown]
# ![](_static/now.svg)

# %% [markdown]
# In this case, apart from learning a latent space about genes, we _at the same time_ also try to learn a latent space on cells, also known as the "cellular manifold". There are many different ways to represent this manifold, and how to do this depends on what we know about the cells and what we try to accomplish:
#
# - **embedding**: Each cell is placed in an n-dimensional space, with only a few restrictions, such as the cell positions are all centered around 0. This space is very flexible, but not interpretable. Essentially, it is only interpretable when converted to a 2D representation and viewed by the human eye. Related to this, this space is typically far removed from biological reality. A cell's state does not "float" in an n-dimensional space.
# - **scalar** (differentiation, cell cycle, ...): Each cell is placed in a one-dimensional space, with a single pseudotime.

# %% [markdown]
# While many manifold models are relatively easy to implement, the main difficulty lies in the interpretability. Especially when different **cellular processes** are happening at the same time in a cell, a single latent variable will typically try to explain all of them. What is therefore often required is the inclusion of prior knowledge that can help with disentangling different cellular processes.

# %% [markdown]
# To disentangle cellular processes in a dataset, we typically go through 3 phases:
#
# 1. We first model what we already know is present in the data, e.g. batch effects, overexpression, ...
# 2. We then model what we think is likely (based on what we know) and to which we can include some prior knowledge, e.g. cell cycle, differentiation ... You should see prior knowledge very broadly, as it not only contains your own knowledge but also information from your own control datasets, other databases, cell atlas projects ...
# 3. Finally, we try to model what is fairly hypothetical, e.g. new substates, different differentiation paths, interactions between processes ...
#
# It's important to understand that this way of working is no different than classical biological research (or any research for that matter). The only difference is that we're working with large datasets and/or complex designs, which require us to put the model within a computational probabilistic framework, instead of just our head.
#

# %% [markdown]
# ## Differentiation: Inferring a dominant scalar latent variable

# %% [markdown]
# Let's explore what heterogeneity might be present in our cells. Let's first extract the cell cycle phases using the (current) canonical approach:

# %%
cellcycle_genes = lac.transcriptome.effects.cellcycle.get_cellcycle_genes()
sc.tl.score_genes_cell_cycle(
    adata,
    s_genes=cellcycle_genes.query("phase == 'S'")["gene"].tolist(),
    g2m_genes=cellcycle_genes.query("phase == 'G2/M'")["gene"].tolist(),
)

# %% [markdown]
# Let's also look at the expression of some myogenesis and cell cycle genes within a two-dimensional representation:

# %%
symbols = ["Ttn", "Myog", "Cdk1", "Pcna"]
sc.pl.umap(adata, color=["gene_overexpressed", "batch", "log_overexpression", "phase"])
sc.pl.umap(
    adata, color=adata.var.set_index("symbol").loc[symbols]["ens_id"], title=symbols
)

# %% [markdown]
# Just by looking at this 2D representation, it's immediately obvious that there are two dominant processes going on in the cell: differentiation (in this case to myocytes) and the cell cycle. On top of that, it seems that there is some heterogeneity in the control cells (*mCherry* cells), although the magnitude of this is difficult to determine based on a 2D representation.

# %% [markdown]
# Although in a typical use case we would model the cell cycle first, for illustrative purposes we will first look at the differentiation. We can "remove" (or reduce) the effect of the cell cycle by removing the cycling cells.

# %%
adata_oi = adata[adata.obs["phase"] == "G1"].copy()

# %%
transcriptome = lac.transcriptome.TranscriptomeObservation.from_adata(adata_oi)

# %% [markdown]
# We define the differentiation as a _scalar_ latent variable, that assigns to each cell one value. This single value in our case is again modelled as a latent variable, with both a prior and variational distribution, the latter capturing its uncertainty.
#
# Crucial here is that we provide an appropriate prior distribution. Given that we assume that differentiation has a start and an end, we want to place the cells somewhere in the  $[0, 1]$ interval. We do not have any specific nowledge if the Myod1 cells are more concentrated at early or late differentiation stage, so we would like to set a prior saying that every time along the differentiation process is equally likely. A uniform distribution is therefore most appropriate. Do note that other cellular processes may have other assumptions or hypotheses, and will therefore require different priors as we will see later.

# %%
differentiation = la.Latent(
    la.distributions.Uniform(),
    definition=[transcriptome["cell"]],
    label="differentiation",
)
differentiation

# %% [markdown]
# Now that we have defined the cellular latent space, we still have to define how this space affects the transcriptome. Given that we (can) assume that _most_ genes will change smoothly but non-linearly during differentiation, we choose a spline function for this:

# %%
foldchange = transcriptome.find("foldchange")
foldchange.differentiation = la.links.scalar.Spline(
    differentiation, definition=foldchange.value_definition
)
foldchange.plot()

# %% [markdown]
# :::{note}
#
# Although a spline function is flexible, like always we do still make some assumptions, namely:
# - The outcome is smooth, without a lot of sudden jumps.
# - The flexibility is limited by the number of knots. There is a trade-off here, as more knots will mean more flexibility but also more chances of overfitting.
#
# :::

# %% [markdown]
# As before, we also want to correct for the batch effect (again remember that the foldchange is an additive modular variable, so we can add any components we want and the foldchange will be a linear combination of them):

# %%
batch = la.variables.discrete.DiscreteFixed(adata_oi.obs["batch"])
foldchange.batch = la.links.vector.Matmul(batch, definition=foldchange.value_definition)

# %%
foldchange.plot()

# %%
with transcriptome.switch(la.config.device):
    inference = la.infer.svi.SVI(
        transcriptome, [la.infer.loss.ELBO()], la.infer.optim.Adam(lr=0.05)
    )
    trainer = la.infer.trainer.Trainer(inference)
    trace = trainer.train(10000)
    trace.plot()

# %% [markdown]
# We can extract the inferred values using a {class}`~latenta.posterior.scalar.ScalarObserved` posterior:

# %%
differentiation_observed = la.posterior.scalar.ScalarObserved(differentiation)
differentiation_observed.sample(10)

# %%
differentiation_observed.plot()

# %%
adata_oi.obs["differentiation"] = differentiation_observed.mean.to_pandas()

# %%
sc.pl.umap(adata_oi, color=["differentiation", "gene_overexpressed"])

# %% [markdown]
# This may look good at first sight, but not if we take a closer look. After all, about half of the differentiation is used up by cells coming from the control cells!

# %% [markdown]
# ## Differentiation: Providing a little bit of prior knowledge

# %% [markdown]
# In this case, we can easily fix this by including some external information. Namely, we know which cells were not perturbed, and we can therefore _nudge_ the differentiation values of those cells close to 0 by specifying an appropriate prior distribution.

# %% [markdown]
# Before we specified the prior $p$ of the differentiation to be a uniform distribution as we argued that we do not know if our cells are more concentrated at any time point in the differentation process. However, this prior is for now set for all the cells (controls or overexpressing *Myod1*) meaning that all the cells are as likely to contribute to any time of the differentiation process. But this is not true, we know that our control cells are concentrated at the very beggining of the differentiation process as they are undifferentiated. We therefore wants a prior which as the same time is more or less uniform for the *Myod1* cells but close to 0 everywhere except at the very begining for the control cells.

# %%
transcriptome = lac.transcriptome.TranscriptomeObservation.from_adata(adata_oi)

# %%
# gene_overexpressed = la.variables.DiscreteFixed(adata_oi.obs["gene_overexpressed"])

# %% tags=["remove-input", "remove-output"]
# alpha_go = la.Fixed(pd.Series([1., 1.], index = adata_oi.obs["gene_overexpressed"].cat.categories), label = "alpha")
# beta_go = la.Fixed(pd.Series([1., 100.], index = adata_oi.obs["gene_overexpressed"].cat.categories), label = "beta")

# %% [markdown]
# This nudging is performed by an appropriate prior distribution. A beta distribution becomes very handy here, indeed depending on the parameters it can either be a uniform  distribution or can be concentrated at any value we want! So we will now set the prior of the differentiation as a beta distribution for which its two parameters alpha and beta will depend on if it's a control of *Myod1* overexpressing cell.

# %% [markdown]
# Note that a $\beta$(1,1) is a uniform, and a $\beta$(1,100) is very concentrated at 0.

# %%
import pandas as pd

differentiation_p = la.distributions.Beta(
        alpha=la.Fixed(
        pd.Series([1.0, 1.0], index=["Myod1", "mCherry"])[
            adata_oi.obs["gene_overexpressed"]
        ].values,
        definition=[transcriptome["cell"]],
    ),
    beta=la.Fixed(
        pd.Series([1.0, 100.0], index=["Myod1", "mCherry"])[
            adata_oi.obs["gene_overexpressed"]
        ].values,
        definition=[transcriptome["cell"]],
    ),
)

# %% [markdown]
# Note that we do not place a hard prior on these differentiation values, and that control cells can therefore still have high differentiation if this is really supported by the data.

# %%
differentiation = la.Latent(
    differentiation_p, definition=[transcriptome["cell"]], label="differentiation"
)

# %%
differentiation.plot()

# %%
foldchange = transcriptome.find("foldchange")

# %%
foldchange.differentiation = la.links.scalar.Spline(
    differentiation, definition=foldchange.value_definition
)

# %%
batch = la.variables.discrete.DiscreteFixed(adata_oi.obs["batch"])
foldchange.batch = la.links.vector.Matmul(batch, definition=foldchange.value_definition)

# %%
foldchange.plot()

# %%
with transcriptome.switch(la.config.device):
    inference = la.infer.svi.SVI(
        transcriptome, [la.infer.loss.ELBO()], la.infer.optim.Adam(lr=0.05)
    )
    trainer = la.infer.trainer.Trainer(inference)
    trace = trainer.train(10000)
    trace.plot()

# %%
differentiation_observed = la.posterior.scalar.ScalarObserved(differentiation)
differentiation_observed.sample(10)

# %%
differentiation_observed.plot()

# %%
adata_oi.obs["differentiation"] = differentiation_observed.mean.to_pandas()

# %%
sc.pl.umap(adata_oi, color=["differentiation", "gene_overexpressed"])

# %%
sc.pl.umap(
    adata_oi, color=adata.var.reset_index().set_index("symbol").loc[["Myog"]].gene
)

# %% [markdown]
# Let's investigate which genes are driven by differentiation:

# %%
differentiation_causal = la.posterior.scalar.ScalarVectorCausal(
    differentiation,
    transcriptome,
    observed=differentiation_observed,
    interpretable=transcriptome.p.mu.expression,
)
differentiation_causal.sample(10)
differentiation_causal.sample_empirical()
differentiation_causal.sample_random()

# %%
differentiation_causal.plot_features()

# %% [markdown]
# ## Differentiation: increasing scalability and robustness through amortization

# %% [markdown]
<<<<<<< HEAD
# Because the model has to infer both cell- and gene-specific latent variables at the same time, finding a robust solution for this model may be tricky. One reason for this is that during optimization both groups of latent variables have to follow each other and can easily get stuck together in suboptimal solutions. Indeed, if you would run the above model a couple of times, you might notice that sometimes the inferred differentiation values are completely different from the "expected" situation.
=======
# Because the model has to infer both cell- and gene-specific latent variables at the same time, finding a robust solution for this model can be tricky. One reason for this is that during optimization, both groups of latent variables have to follow each other, and they can easily get stuck together in suboptimal solutions. Indeed, if you would run the above model a couple of times, you might notice that sometimes the inferred differentiation values are completely different from the "expected" situation.
>>>>>>> 70f0af5f
#
# One main way to make inference of a latent space more robust is to not directly infer the latent variables for each cell individually, but instead train a _amortization function_ that provides this latent space for us. This function will typically use our observation, in this case the transcriptome's count matrix, and predict the components of the variational distribution, i.e. $\mu$ and $\sigma$. We, of course, still have to train some parameters, namely the parameters of this amortization function, but this makes training much easier as the information is shared between all cells.
#
# The main challenge with amortization is that we need to choose a function that is extremely flexible, as it needs to combine information coming from all genes into a probably highly non-linear model. We therefore typically choose a neural network. The number of layers of this function depends on the complexity of the data, or more specifically, how all features in the observation are related. A transcriptomics count matrix has fairly simple "co-expression" structure and therefore typically on requires two layers. The pixels and channels in imaging data on the other hand have a more intracate and hierarchical structure that is best captured by many layers (i.e. deep learning).

# %% [markdown]
# :::{note}
#
# Don't we lose interpretability if we use a neural network?
#
# It's certainly true that a neural network, even of a small size, can be very difficult to interpret. At best, we may be able to rank some genes according to their importance in the model. However, in our case we don't really care about this interpretability, because amortization is just a trick to make inference easier. It's important to understand that the actual interpretability always lies downstream from the variational distribution, in how the cellular latent space is related to the transcriptome. The amortization function just helps us to estimate the variational distribution, but doesn't help us with explaining the transcriptome. For a variational distribution, we therefore only want accuracy and ease of inference, which neural networks can provide, but not interpretability. In fact, in an ideal world, the optimal solution for a model with and without amortization would be the same.
#
# :::

# %%
transcriptome = lac.transcriptome.TranscriptomeObservation.from_adata(adata_oi)

# %%
differentiation = la.Latent(
    differentiation_p, definition=[transcriptome["cell"]], label="differentiation"
)

# %%
encoder = la.amortization.Encoder(
    la.Fixed(transcriptome.loader, definition=transcriptome),
    differentiation,
    pretrain=False,
    lr=1e-3,
)

# %%
differentiation.plot()

# %%
foldchange = transcriptome.find("foldchange")

# %%
foldchange.differentiation = la.links.scalar.Spline(
    differentiation, definition=foldchange.value_definition
)

# %%
batch = la.variables.discrete.DiscreteFixed(adata_oi.obs["batch"])
foldchange.batch = la.links.vector.Matmul(batch, definition=foldchange.value_definition)

# %%
foldchange.plot()

# %%
with transcriptome.switch(la.config.device):
    inference = la.infer.svi.SVI(
        transcriptome, [la.infer.loss.ELBO()], la.infer.optim.Adam(lr=0.05)
    )
    trainer = la.infer.trainer.Trainer(inference)
    trace = trainer.train(10000)
    trace.plot()

# %%
differentiation_observed = la.posterior.scalar.ScalarObserved(differentiation)
differentiation_observed.sample(10)

# %%
adata_oi.obs["differentiation"] = differentiation_observed.mean.to_pandas()

# %%
sc.pl.umap(adata_oi, color=["differentiation", "batch"])

# %%
differentiation_causal = la.posterior.scalar.ScalarVectorCausal(
    differentiation,
    transcriptome,
    observed=differentiation_observed,
    interpretable=transcriptome.p.mu.expression,
)
differentiation_causal.sample(30)
differentiation_causal.sample_empirical()
differentiation_causal.sample_random()

# %%
differentiation_causal.plot_features()

# %% [markdown]
# Apart from a more robust training, amortization also has a couple of additional advantages:
# - Scalability, because we no longer train the variational distribution's parameters for each individual cell, which can easily go into hundreds of thousands to millions. Instead, we only infer a few dozen to a few hundred parameters of the neural network.
# - We get a function that can predict the latent space even on unseen cells "for free". Note however, that this does not necessarily mean that our function is generalizable, as this may depend on the assumptions, hyperparameters and structure of the neural network.

# %% [markdown]
# ## Cell cycle: Including quite some prior knowledge

# %% [markdown]
# ![](https://cdn.zmescience.com/wp-content/uploads/2018/10/giraffe-661648_960_720.jpg)

# %%<|MERGE_RESOLUTION|>--- conflicted
+++ resolved
@@ -303,11 +303,7 @@
 # ## Differentiation: increasing scalability and robustness through amortization
 
 # %% [markdown]
-<<<<<<< HEAD
-# Because the model has to infer both cell- and gene-specific latent variables at the same time, finding a robust solution for this model may be tricky. One reason for this is that during optimization both groups of latent variables have to follow each other and can easily get stuck together in suboptimal solutions. Indeed, if you would run the above model a couple of times, you might notice that sometimes the inferred differentiation values are completely different from the "expected" situation.
-=======
-# Because the model has to infer both cell- and gene-specific latent variables at the same time, finding a robust solution for this model can be tricky. One reason for this is that during optimization, both groups of latent variables have to follow each other, and they can easily get stuck together in suboptimal solutions. Indeed, if you would run the above model a couple of times, you might notice that sometimes the inferred differentiation values are completely different from the "expected" situation.
->>>>>>> 70f0af5f
+# Because the model has to infer both cell- and gene-specific latent variables at the same time, finding a robust solution for this model may be tricky. One reason for this is that during optimization, both groups of latent variables have to follow each other, and can easily get stuck together in suboptimal solutions. Indeed, if you would run the above model a couple of times, you might notice that sometimes the inferred differentiation values are completely different from the "expected" situation.
 #
 # One main way to make inference of a latent space more robust is to not directly infer the latent variables for each cell individually, but instead train a _amortization function_ that provides this latent space for us. This function will typically use our observation, in this case the transcriptome's count matrix, and predict the components of the variational distribution, i.e. $\mu$ and $\sigma$. We, of course, still have to train some parameters, namely the parameters of this amortization function, but this makes training much easier as the information is shared between all cells.
 #
