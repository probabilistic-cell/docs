--- conflicted
+++ resolved
@@ -25,11 +25,7 @@
 
 
 # %% [markdown]
-<<<<<<< HEAD
 # In the essentials tutorials, we will work with a small but nonetheless interesting single-cell transcriptomics dataset:
-=======
-# In the essentials tutorials, we will primarily work with a small but nonetheless interesting single-cell transcriptomics dataset:
->>>>>>> 7ca27bb8
 
 # %%
 adata = la.data.load_myod1()
@@ -127,20 +123,7 @@
 counts = la.Fixed(adata.X, definition=counts_definition)
 
 # %% [markdown]
-<<<<<<< HEAD
-# You can _run_ a variable by calling the function `.run()`. In the case of a fixed variable, it will set its value in `.value`. 
-
-# %%
-counts.value
-
-# %%
-counts.run()
-
-# %% [markdown]
-# The value can now be accessed, and because we're working with torch, this value is a `torch.tensor`:
-=======
-# You can access a value of a variable using `.value` and because we're working with torch, this value is a `torch.tensor`:
->>>>>>> 7ca27bb8
+# The value can be accessed as follows, and because we're working with torch, this value is a `torch.tensor`:
 
 # %%
 counts.value
@@ -423,22 +406,19 @@
 transcriptome.plot()
 
 # %% [markdown]
-<<<<<<< HEAD
-# Running an observation does the same thing as running a fixed variable, meaning it sets its values to the values we provided (i.e. `value = counts.value`)
-=======
-# The value of an observation is always... its actual value
->>>>>>> 7ca27bb8
+# The value of an observation is the same as a fixed variable, meaning it sets its values to the values we provided (i.e. `value = counts.value`)
 
 # %%
 transcriptome.value_pd
 
 # %% [markdown]
-# Again, because we model an observation as a distribution, we can calculate how likely this precise  observation is according to its distribution. 
-#
+# The difference to a fixed variable however is that an observation has a likelihood according to its distribution. 
+
+# %%
+transcriptome.likelihood
+
+# %% [markdown]
 # The goal of modelling is to maximize this likelihood, while remaining within the constraints imposed by the model. All along the modelisation process the parameters of the distribution of the transcriptome `transcriptome_p` will be modified/optimized to find the most likely set of parameters given our input, i.e the `counts.value`. 
-
-# %%
-transcriptome.likelihood
 
 # %% [markdown]
 # ## 7. Latent variables
