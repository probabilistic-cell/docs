--- conflicted
+++ resolved
@@ -128,11 +128,8 @@
 # %% [markdown]
 # Note the many free parameters that form the leaves of our model. These will have to be estimated by the model. But first, we can ask ourselves why are there so many parameters even for such a simple linear regression?
 #
-<<<<<<< HEAD
-# Let's remind ourselves what we're actually trying to accomplish: we are trying to create a good model of our observations. 
-=======
-# Let's remind ourselves what we're actually trying to accomplish. We're trying to create a good model of our observations.
->>>>>>> 98f5c798
+# Let's remind ourselves what we are actually trying to accomplish: we are trying to create a good model of our observations. 
+
 #
 # It's true that there are many models that will provide a very good fit of the data equally, even simple ones. For example, we could just give the actual count matrix as input to the negative binomial and this trivial model would fit extremely well. However it might overfit and it would not help us to understand/learn from our observations.
 #
