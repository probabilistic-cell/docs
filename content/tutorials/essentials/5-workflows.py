# -*- coding: utf-8 -*-
# ---
# jupyter:
#   jupytext:
#     formats: ipynb,py:percent
#     text_representation:
#       extension: .py
#       format_name: percent
#       format_version: '1.3'
<<<<<<< HEAD
#       jupytext_version: 1.13.1
=======
#       jupytext_version: 1.11.4
>>>>>>> 9b4f16c1
#   kernelspec:
#     display_name: Python 3 (ipykernel)
#     language: python
#     name: python3
# ---

# %% [markdown]
# # Workflows

# %% [markdown]
# For now we mainly looked at models in isolation. However, the true power of probabilistic modelling lies in its ability to move beyond the "one-model-fits-all" idea, but rather create a variety of models and connect or compare them in various ways. Indeed, even for a normal use case, we already typically go up to a dozen models or more. In more complex experimental designs, which are becoming every more common, this can easily go up to a hundred or more.

# %%
# %load_ext autoreload
# %autoreload 2
import latenta as la
import lacell as lac
import numpy as np

# %% [markdown]
# Even in relatively simple use cases, managing different models, storing them across sessions, and let them depend on each other can be a pain. To make this easier, we created a small workflow manager in the _laflow_ package. It borrows elements from other workflow managers such as snakemake or nextflow. However, it is much more focused on interactivity, modularization and model inheritance, all concepts very central to the modelling we're doing here.
#
<<<<<<< HEAD
# The core tasks of laflow is:
# - **Persistence**, to store models and its derivatives on disk
=======
# The core tasks of *laflow* is:
# - **Persistence**, to store sure models and its derivatives on disk
>>>>>>> 9b4f16c1
# - **Model inheritance**, creation of similar models that only differ in certain aspects
# - **Transfer models**, to transfer (sub)models to reuse with other models

# %%
import laflow as laf

# %% [markdown]
# We'll use the same dataset as [before](./1-variables).

# %%
adata = la.data.load_myod1()

# %% tags=["hide-input", "remove-output"]
import scanpy as sc

adata.raw = adata

sc.pp.normalize_per_cell(adata)
sc.pp.log1p(adata)

sc.pp.combat(adata)
sc.pp.pca(adata)

sc.pp.neighbors(adata)
sc.tl.umap(adata)

adata.obs["log_overexpression"] = np.log1p(adata.obs["overexpression"])

# %% [markdown]
# ## Persistence

# %% [markdown]
# The basis of _laflow_ is the {class}`~laflow.Flow` class. Each instance we create is associated with a particular folder on disk, starting from a given root directory. We work from a temporary directory in these tutorials, but in real life use cases this root is typically  your project's root directory or one of its subdirectories.

# %%
import tempfile
import pathlib

project_root = pathlib.Path(tempfile.TemporaryDirectory().name)
project_root.mkdir()
laf.set_project_root(project_root)  # sets the default project root

# %% [markdown]
# We can then create a {class}`~laflow.Flow` object as follows. Because we have set the default root for this python session, we don't have to provide this explicitely. All we need to provide is a name for the flow:

# %%
dataset = laf.Flow("dataset")
dataset.path  # the path associated with this flow

# %% [markdown]
# This folder will store information on each object, links to other objects or flows, and the objects themselves if they are labeled as persistent. We can store a python object inside a flow by simply assigning it:

# %%
dataset.adata = adata

# %% [markdown]
# Because python objects are by default persistent, the `adata` object was saved in the folder as a pickle. Along with it is a info json file which is used internally to keep track which type of object it is and how it was created.

# %%
# !ls -lh {dataset.path}

# %% [markdown]
# When working in IPython environments (e.g. Jupyter), we can always check what contents a flow object has as follows:

# %%
dataset

# %% [markdown]
# Even if we restart our session (simulated here by removing the flow object), we can always retrieve it by recreating a flow object in the correct folder:

# %%
if "dataset" in globals():
    del dataset
dataset = laf.Flow("dataset")

# %%
dataset

# %% [markdown]
# We can also have persistence of other objects. If you provide a matplotlib object, this will be stored as a png and pdf:

# %%
# don't forget the return_fig, or this function will return None and that will be stored as a pickle
dataset.basic_umap = sc.pl.umap(dataset.adata, return_fig=True)

# %%
dataset

# %%
# !ls -lh {dataset.path}

# %% [markdown]
# ## Creating models

# %% [markdown]
# `laflow` already contains a `laf.Model` class that contains the basic things necessary to construct and infer a model

# %%
model = laf.Model("model")

# %%
model.root_initial = la.Root(
    p = la.Latent(p = la.distributions.Normal(), definition = [la.Dim(range(100), "a")])
)

# %%
model.infer()

# %%
model.trace.plot()


# %% [markdown]
# ## Connecting flows

# %% [markdown]
# To make our workflows more modular, we use Python's OOP system to systematically let certain flows depend on each other and share common code. For example, 

# %%
class Dataset(laf.Flow):
    default_name = "dataset"
    adata = laf.PyObj()


# %% [markdown]
# We can initialize this dataset as before. Note that we do not provide a name in this case as we want to use the default "dataset" name:

# %%
dataset = Dataset(adata=adata)

# %%
dataset


# %% [markdown]
# If we would then make a model, we could make it depend on the dataset as follows:

# %%
class Model(laf.Flow):
    default_name = "model"
    dataset = laf.FlowObj()


# %%
model = Model(dataset=dataset)

# %%
model

# %% [markdown]
# The dataset is now linked to the model, and we can access it as follows:

# %%
model.dataset

# %% [markdown]
# This can stack indefintely. On disk, the link to the dataset is stored as a symbolic link:

# %%
# !ls -lhaG --color=always {model.path} | sed -re 's/^[^ ]* //'

# %%<|MERGE_RESOLUTION|>--- conflicted
+++ resolved
@@ -7,11 +7,7 @@
 #       extension: .py
 #       format_name: percent
 #       format_version: '1.3'
-<<<<<<< HEAD
 #       jupytext_version: 1.13.1
-=======
-#       jupytext_version: 1.11.4
->>>>>>> 9b4f16c1
 #   kernelspec:
 #     display_name: Python 3 (ipykernel)
 #     language: python
@@ -34,13 +30,8 @@
 # %% [markdown]
 # Even in relatively simple use cases, managing different models, storing them across sessions, and let them depend on each other can be a pain. To make this easier, we created a small workflow manager in the _laflow_ package. It borrows elements from other workflow managers such as snakemake or nextflow. However, it is much more focused on interactivity, modularization and model inheritance, all concepts very central to the modelling we're doing here.
 #
-<<<<<<< HEAD
 # The core tasks of laflow is:
 # - **Persistence**, to store models and its derivatives on disk
-=======
-# The core tasks of *laflow* is:
-# - **Persistence**, to store sure models and its derivatives on disk
->>>>>>> 9b4f16c1
 # - **Model inheritance**, creation of similar models that only differ in certain aspects
 # - **Transfer models**, to transfer (sub)models to reuse with other models
 
